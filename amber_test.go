package amber

import (
	"bytes"
	"strings"
	"testing"
)

func Test_Doctype(t *testing.T) {
	res, err := run(`!!! 5`, nil)

	if err != nil {
		t.Fatal(err.Error())
	} else {
		expect(res, `<!DOCTYPE html>`, t)
	}
}

func Test_Nesting(t *testing.T) {
	res, err := run(`html
						head
							title
						body`, nil)

	if err != nil {
		t.Fatal(err.Error())
	} else {
		expect(res, `<html><head><title></title></head><body></body></html>`, t)
	}
}

func Test_Mixin(t *testing.T) {
	res, err := run(`
		mixin a($a)
			p #{$a}

		+a(1)`, nil)

	if err != nil {
		t.Fatal(err.Error())
	} else {
		expect(res, `<p>1</p>`, t)
	}
}

func Test_Mixin_NoArguments(t *testing.T) {
	res, err := run(`
		mixin a()
			p Testing

		+a()`, nil)

	if err != nil {
		t.Fatal(err.Error())
	} else {
		expect(res, `<p>Testing</p>`, t)
	}
}

func Test_Mixin_MultiArguments(t *testing.T) {
	res, err := run(`
		mixin a($a, $b, $c, $d)
			p #{$a} #{$b} #{$c} #{$d}

		+a("a", "b", "c", A)`, map[string]int{"A": 2})

	if err != nil {
		t.Fatal(err.Error())
	} else {
		expect(res, `<p>a b c 2</p>`, t)
	}
}

func Test_ClassName(t *testing.T) {
	res, err := run(`div.test
						p.test1.test2
							[class=$]
							.test3`, "test4")

	if err != nil {
		t.Fatal(err.Error())
	} else {
		expect(res, `<div class="test"><p class="test1 test2 test4 test3"></p></div>`, t)
	}
}

func Test_Id(t *testing.T) {
	res, err := run(`div#test
						p#test1#test2`, nil)

	if err != nil {
		t.Fatal(err.Error())
	} else {
		expect(res, `<div id="test"><p id="test2"></p></div>`, t)
	}
}

func Test_Attribute(t *testing.T) {
	res, err := run(`div[name="Test"][foo="bar"].testclass
						p
							[style="text-align: center; color: maroon"]`, nil)

	if err != nil {
		t.Fatal(err.Error())
	} else {
		expect(res, `<div class="testclass" foo="bar" name="Test"><p style="text-align: center; color: maroon"></p></div>`, t)
	}
}

func Test_EmptyAttribute(t *testing.T) {
	res, err := run(`div[name]`, nil)

	if err != nil {
		t.Fatal(err.Error())
	} else {
		expect(res, `<div name></div>`, t)
	}
}

func Test_RawText(t *testing.T) {
	res, err := run(`html
						script
							var a = 5;
							alert(a)
						style
							body {
								color: white
							}`, nil)

	if err != nil {
		t.Fatal(err.Error())
	} else {
		expect(res, "<html><script>var a = 5;\nalert(a)</script><style>body {\n\tcolor: white\n}</style></html>", t)
	}
}

func Test_Empty(t *testing.T) {
	res, err := run(``, nil)

	if err != nil {
		t.Fatal(err.Error())
	} else {
		expect(res, ``, t)
	}
}

func Test_ArithmeticExpression(t *testing.T) {
	res, err := run(`#{A + B * C}`, map[string]int{"A": 2, "B": 3, "C": 4})

	if err != nil {
		t.Fatal(err.Error())
	} else {
		expect(res, `14`, t)
	}
}

func Test_BooleanExpression(t *testing.T) {
	res, err := run(`#{C - A < B}`, map[string]int{"A": 2, "B": 3, "C": 4})

	if err != nil {
		t.Fatal(err.Error())
	} else {
		expect(res, `true`, t)
	}
}

func Test_FuncCall(t *testing.T) {
	res, err := run(`div[data-map=json($)]`, map[string]int{"A": 2, "B": 3, "C": 4})

	if err != nil {
		t.Fatal(err.Error())
	} else {
		expect(res, `<div data-map="{&#34;A&#34;:2,&#34;B&#34;:3,&#34;C&#34;:4}"></div>`, t)
	}
}

<<<<<<< HEAD
func Test_Multiple_File_Inheritance(t *testing.T) {
	tmpl, err := CompileDir("samples/", DefaultDirOptions, DefaultOptions)
	if err != nil {
		t.Fatal(err.Error())
	}

	t1a, ok := tmpl["multilevel.inheritance.a"]
	if ok != true || t1a == nil {
		t.Fatal("CompileDir, template not found.")
	}

	t1b, ok := tmpl["multilevel.inheritance.b"]
	if ok != true || t1b == nil {
		t.Fatal("CompileDir, template not found.")
	}

	t1c, ok := tmpl["multilevel.inheritance.c"]
	if ok != true || t1c == nil {
		t.Fatal("CompileDir, template not found.")
	}

	var res bytes.Buffer
	t1c.Execute(&res, nil)
	expect(strings.TrimSpace(res.String()), "<p>This is C</p>", t)
=======
func Test_FuncMapFunctionCall(t *testing.T) {
	FuncMap["upper"] = strings.ToUpper

	res, err := run(`#{ upper("test") }`, nil)

	if err != nil {
		t.Fatal(err.Error())
	} else {
		expect(res, `TEST`, t)
	}
}

type DummyStruct struct {
	X string
}

func (d DummyStruct) MethodWithArg(s string) string {
	return d.X + " " + s
}

func Test_StructMethodCall(t *testing.T) {
	d := DummyStruct{X: "Hello"}

	res, err := run(`#{ $.MethodWithArg("world") }`, d)

	if err != nil {
		t.Fatal(err.Error())
	} else {
		expect(res, `Hello world`, t)
	}
>>>>>>> e22a313a
}

func Failing_Test_CompileDir(t *testing.T) {
	tmpl, err := CompileDir("samples/", DefaultDirOptions, DefaultOptions)

	// Test Compilation
	if err != nil {
		t.Fatal(err.Error())
	}

	// Make sure files are added to map correctly
	val1, ok := tmpl["basic"]
	if ok != true || val1 == nil {
		t.Fatal("CompileDir, template not found.")
	}
	val2, ok := tmpl["inherit"]
	if ok != true || val2 == nil {
		t.Fatal("CompileDir, template not found.")
	}
	val3, ok := tmpl["compiledir_test/basic"]
	if ok != true || val3 == nil {
		t.Fatal("CompileDir, template not found.")
	}
	val4, ok := tmpl["compiledir_test/compiledir_test/basic"]
	if ok != true || val4 == nil {
		t.Fatal("CompileDir, template not found.")
	}

	// Make sure file parsing is the same
	var doc1, doc2 bytes.Buffer
	val1.Execute(&doc1, nil)
	val4.Execute(&doc2, nil)
	expect(doc1.String(), doc2.String(), t)

	// Check against CompileFile
	compilefile, err := CompileFile("samples/basic.amber", DefaultOptions)
	if err != nil {
		t.Fatal(err.Error())
	}
	var doc3 bytes.Buffer
	compilefile.Execute(&doc3, nil)
	expect(doc1.String(), doc3.String(), t)
	expect(doc2.String(), doc3.String(), t)

}

func Benchmark_Parse(b *testing.B) {
	code := `
	!!! 5
	html
		head
			title Test Title
		body
			nav#mainNav[data-foo="bar"]
			div#content
				div.left
				div.center
					block center
						p Main Content
							.long ? somevar && someothervar
				div.right`

	for i := 0; i < b.N; i++ {
		cmp := New()
		cmp.Parse(code)
	}
}

func Benchmark_Compile(b *testing.B) {
	b.StopTimer()

	code := `
	!!! 5
	html
		head
			title Test Title
		body
			nav#mainNav[data-foo="bar"]
			div#content
				div.left
				div.center
					block center
						p Main Content
							.long ? somevar && someothervar
				div.right`

	cmp := New()
	cmp.Parse(code)

	b.StartTimer()

	for i := 0; i < b.N; i++ {
		cmp.CompileString()
	}
}

func expect(cur, expected string, t *testing.T) {
	if cur != expected {
		t.Fatalf("Expected {%s} got {%s}.", expected, cur)
	}
}

func run(tpl string, data interface{}) (string, error) {
	t, err := Compile(tpl, Options{false, false})
	if err != nil {
		return "", err
	}
	var buf bytes.Buffer
	if err = t.Execute(&buf, data); err != nil {
		return "", err
	}
	return strings.TrimSpace(buf.String()), nil
}<|MERGE_RESOLUTION|>--- conflicted
+++ resolved
@@ -174,7 +174,38 @@
 	}
 }
 
-<<<<<<< HEAD
+func Test_FuncMapFunctionCall(t *testing.T) {
+	FuncMap["upper"] = strings.ToUpper
+
+	res, err := run(`#{ upper("test") }`, nil)
+
+	if err != nil {
+		t.Fatal(err.Error())
+	} else {
+		expect(res, `TEST`, t)
+	}
+}
+
+type DummyStruct struct {
+	X string
+}
+
+func (d DummyStruct) MethodWithArg(s string) string {
+	return d.X + " " + s
+}
+
+func Test_StructMethodCall(t *testing.T) {
+	d := DummyStruct{X: "Hello"}
+
+	res, err := run(`#{ $.MethodWithArg("world") }`, d)
+
+	if err != nil {
+		t.Fatal(err.Error())
+	} else {
+		expect(res, `Hello world`, t)
+	}
+}
+
 func Test_Multiple_File_Inheritance(t *testing.T) {
 	tmpl, err := CompileDir("samples/", DefaultDirOptions, DefaultOptions)
 	if err != nil {
@@ -199,38 +230,6 @@
 	var res bytes.Buffer
 	t1c.Execute(&res, nil)
 	expect(strings.TrimSpace(res.String()), "<p>This is C</p>", t)
-=======
-func Test_FuncMapFunctionCall(t *testing.T) {
-	FuncMap["upper"] = strings.ToUpper
-
-	res, err := run(`#{ upper("test") }`, nil)
-
-	if err != nil {
-		t.Fatal(err.Error())
-	} else {
-		expect(res, `TEST`, t)
-	}
-}
-
-type DummyStruct struct {
-	X string
-}
-
-func (d DummyStruct) MethodWithArg(s string) string {
-	return d.X + " " + s
-}
-
-func Test_StructMethodCall(t *testing.T) {
-	d := DummyStruct{X: "Hello"}
-
-	res, err := run(`#{ $.MethodWithArg("world") }`, d)
-
-	if err != nil {
-		t.Fatal(err.Error())
-	} else {
-		expect(res, `Hello world`, t)
-	}
->>>>>>> e22a313a
 }
 
 func Failing_Test_CompileDir(t *testing.T) {
